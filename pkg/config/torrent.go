--- conflicted
+++ resolved
@@ -183,13 +183,8 @@
 	}
 }
 
-<<<<<<< HEAD
 func (t *Torrent) IsUnregistered(ctx context.Context) bool {
-	if t.IsTrackerDown() {
-=======
-func (t *Torrent) IsUnregistered() bool {
 	if t.TrackerStatus == "" {
->>>>>>> e99b2104
 		return false
 	}
 

[![made-with-golang](https://img.shields.io/badge/Made%20with-Golang-blue.svg?style=flat-square)](https://golang.org/)
[![License: GPL v3](https://img.shields.io/badge/License-GPL%203-blue.svg?style=flat-square)](https://github.com/autobrr/tqm/blob/master/LICENSE.md)
[![Discord](https://img.shields.io/discord/381077432285003776.svg?colorB=177DC1&label=Discord&style=flat-square)](https://discord.io/cloudbox)
[![Contributing](https://img.shields.io/badge/Contributing-gray.svg?style=flat-square)](CONTRIBUTING.md)
[![Donate](https://img.shields.io/badge/Donate-gray.svg?style=flat-square)](#donate)

# tqm

CLI tool to manage your torrent client queues. Primary focus is on removing torrents that meet specific criteria.

This is a fork from [l3uddz](https://github.com/l3uddz/tqm).

## Example Configuration

```yaml
clients:
  deluge:
    enabled: true
    filter: default
    download_path: /mnt/local/downloads/torrents/deluge
    free_space_path: /mnt/local/downloads/torrents/deluge
    download_path_mapping:
      /downloads/torrents/deluge: /mnt/local/downloads/torrents/deluge
    host: localhost
    login: localclient
    password: password-from-/opt/deluge/auth
    port: 58846
    type: deluge
    v2: true
  qbt:
    download_path: /mnt/local/downloads/torrents/qbittorrent/completed
    download_path_mapping:
      /downloads/torrents/qbittorrent/completed: /mnt/local/downloads/torrents/qbittorrent/completed
    enabled: true
    filter: default
    type: qbittorrent
    url: https://qbittorrent.domain.com/
    user: user
    password: password
    # NEW: If this option is set to true, AutoTmm aka Auto Torrent Managment Mode,
    # will be enabled for torrents after a relabel.
    # This ensures the torrent is also moved in the filesystem to the new category path, and not only changes category in qbit
    # enableAutoTmmAfterRelabel: true
filters:
  default:
    ignore:
      # general
      - IsTrackerDown()
      - Downloaded == false && !IsUnregistered()
      - SeedingHours < 26 && !IsUnregistered()
      # permaseed / un-sorted (unless torrent has been deleted)
      - Label startsWith "permaseed-" && !IsUnregistered()
      # Filter based on qbittorrent tags (only qbit at the moment)
      - '"permaseed" in Tags && !IsUnregistered()'
    remove:
      # general
      - IsUnregistered()
      # imported
      - Label in ["sonarr-imported", "radarr-imported", "lidarr-imported"] && (Ratio > 4.0 || SeedingDays >= 15.0)
      # ipt
      - Label in ["autoremove-ipt"] && (Ratio > 3.0 || SeedingDays >= 15.0)
      # hdt
      - Label in ["autoremove-hdt"] && (Ratio > 3.0 || SeedingDays >= 15.0)
      # bhd
      - Label in ["autoremove-bhd"] && (Ratio > 3.0 || SeedingDays >= 15.0)
      # ptp
      - Label in ["autoremove-ptp"] && (Ratio > 3.0 || SeedingDays >= 15.0)
      # btn
      - Label in ["autoremove-btn"] && (Ratio > 3.0 || SeedingDays >= 15.0)
      # hdb
      - Label in ["autoremove-hdb"] && (Ratio > 3.0 || SeedingDays >= 15.0)
      # Qbit tag utilities
      - HasAllTags("480p", "bad-encode") # match if all tags are present
      - HasAnyTag("remove-me", "gross") # match if at least 1 tag is present
    label:
      # btn 1080p season packs to permaseed (all must evaluate to true)
      - name: permaseed-btn
        update:
          - Label == "sonarr-imported"
          - TrackerName == "landof.tv"
          - Name contains "1080p"
          - len(Files) >= 3

      # cleanup btn season packs to autoremove-btn (all must evaluate to true)
      - name: autoremove-btn
        update:
          - Label == "sonarr-imported"
          - TrackerName == "landof.tv"
          - not (Name contains "1080p")
          - len(Files) >= 3
    # Change qbit tags based on filters
    tag:
      - name: low-seed
      # This must be set
      # "mode: full" means tag will be added to
      # torrent if matched and removed from torrent if not
      # use `add` or `remove` to only add/remove respectivly
      # NOTE: Mode does not change the way torrents are flagged,
      # meaning, even with "mode: remove",
      # tags will be removed if the torrent does NOT match the conditions.
      # "mode: remove" simply means that tags will not be added
      # to torrents that do match.
        mode: full
        update:
          - Seeds <= 3

```

## Optional - Tracker Configuration

```yaml
trackers:
  bhd:
    api_key: your-api-key
  ptp:
    api_user: your-api-user
    api_key: your-api-key
  hdb:
    username: your-username
    passkey: your-passkey
  red:
    api_key: your-api-key
  ops:
    api_key: your-api-key
  unit3d:
    aither:
      api_key: your_api_key
      domain: aither.cc
    blutopia:
      api_key: your_api_key
      domain: blutopia.cc
```

Allows tqm to validate if a torrent was removed from the tracker using the tracker's own API.

Currently implements:

- Beyond-HD
- HDB
- OPS
- PTP
- RED
- UNIT3D trackers

## Filtering Language Definition

The language definition used in the configuration filters is available [here](https://github.com/antonmedv/expr/blob/586b86b462d22497d442adbc924bfb701db3075d/docs/Language-Definition.md)

## Filterable Fields

The following torrent fields (along with their types) can be used in the configuration when filtering torrents:

```go
type Torrent struct {
 Hash            string  
 Name            string  
 Path            string  
 TotalBytes      int64   
 DownloadedBytes int64   
 State           string  
 Files           []string
 Tags            []string
 Downloaded      bool    
 Seeding         bool    
 Ratio           float32 
 AddedSeconds    int64   
 AddedHours      float32 
 AddedDays       float32 
 SeedingSeconds  int64   
 SeedingHours    float32 
 SeedingDays     float32 
 Label           string  
 Seeds           int64   
 Peers           int64   

 FreeSpaceGB  func() float64 
 FreeSpaceSet bool

 TrackerName   string
 TrackerStatus string
}
```

Number fields of types `int64`, `float32` and `float64` support [arithmetic](https://github.com/antonmedv/expr/blob/586b86b462d22497d442adbc924bfb701db3075d/docs/Language-Definition.md#arithmetic-operators) and [comparison](https://github.com/antonmedv/expr/blob/586b86b462d22497d442adbc924bfb701db3075d/docs/Language-Definition.md#comparison-operators) operators.

Fields of type `string` support [string operators](https://github.com/antonmedv/expr/blob/586b86b462d22497d442adbc924bfb701db3075d/docs/Language-Definition.md#string-operators).

Fields of type `[]string` (lists) such as the `Tags` and `Files` fields support [membership checks](https://github.com/antonmedv/expr/blob/586b86b462d22497d442adbc924bfb701db3075d/docs/Language-Definition.md#membership-operators) and various [built in functions](https://github.com/antonmedv/expr/blob/586b86b462d22497d442adbc924bfb701db3075d/docs/Language-Definition.md#builtin-functions).

All of this and more can be noted in the [language definition](https://github.com/antonmedv/expr/blob/586b86b462d22497d442adbc924bfb701db3075d/docs/Language-Definition.md) mentioned above.

## Helper Filtering Options

The following helper functions are available for usage while filtering, usage examples are available in the example config above.

```go
IsUnregistered() bool     // Evaluates to true if torrent is unregistered in the tracker
IsTrackerDown() bool      // Evaluates to true if the tracker appears to be down/unreachable
HasAllTags(tags ...string) bool // True if torrent has ALL tags specified
<<<<<<< HEAD
HasAnyTag(tags ...string) bool  // True if torrent has at least one tag specified
Log(n float64) float64    // The natural logarithm function
```

### IsUnregistered and IsTrackerDown

When using both `IsUnregistered()` and `IsTrackerDown()` in filters:

- `IsUnregistered()` has built-in protection against tracker down states - it will return `false` if the tracker is down
- `IsTrackerDown()` checks if the tracker status indicates the tracker is unreachable/down
- The functions are independent but related - a torrent can be:
  - Unregistered with tracker up (IsUnregistered: true, IsTrackerDown: false)
  - Status unknown with tracker down (IsUnregistered: false, IsTrackerDown: true)
  - Registered with tracker up (IsUnregistered: false, IsTrackerDown: false)

Note: While `IsUnregistered()` automatically handles tracker down states, you may still want to explicitly check for `IsTrackerDown()` in your ignore filters to prevent any actions when tracker status is uncertain.

Example:

```yaml
filters:
  default:
    ignore:
      - IsTrackerDown()  # Skip any actions when tracker is down
    remove:
      - IsUnregistered() # Safe to use alone due to built-in protection
=======
HasAnyTag(tags ...string) bool // True if torrent has at least one tag specified
HasMissingFiles() bool // True if any of the torrent's files are missing from disk
Log(n float64) float64 // The natural logarithm function
>>>>>>> 326e158b
```

## BypassIgnoreIfUnregistered

If the top level config option `bypassIgnoreIfUnregistered` is set to `true`, unregistered torrents will not be ignored.
This helps making the config less verbose, so this:

```yaml
filters:
  default:
    ignore:
      # general
      - IsTrackerDown()
      - Downloaded == false && !IsUnregistered()
      - SeedingHours < 26 && !IsUnregistered()
      # permaseed / un-sorted (unless torrent has been deleted)
      - Label startsWith "permaseed-" && !IsUnregistered()
      # Filter based on qbittorrent tags (only qbit at the moment)
      - '"permaseed" in Tags && !IsUnregistered()'
```

can turn into this:

```yaml
bypassIgnoreIfUnregistered: true

filters:
  default:
    ignore:
      # general
      - IsTrackerDown()
      - Downloaded == false
      - SeedingHours < 26
      # permaseed / un-sorted (unless torrent has been deleted)
      - Label startsWith "permaseed-"
      # Filter based on qbittorrent tags (only qbit at the moment)
      - '"permaseed" in Tags
```

## Supported Clients

- Deluge
- qBittorrent

## Example Commands

1. Clean - Retrieve torrent client queue and remove torrents matching its configured filters

`tqm clean qbt --dry-run`

`tqm clean qbt`

2. Relabel - Retrieve torrent client queue and relabel torrents matching its configured filters

`tqm relabel qbt --dry-run`

`tqm relabel qbt`

3. Retag - Retrieve torrent client queue and retag torrents matching its configured filters (only qbittorrent supported as of now)

`tqm retag qbt --dry-run`

`tqm retag qbt`

4. Orphan - Retrieve torrent client queue and local files/folders in download_path, remove orphan files/folders

`tqm orphan qbt --dry-run`

`tqm orphan qbt`

***

## Notes

`FreeSpaceSet` and `FreeSpaceGB()` are currently only supported for the following clients (when `free_space_path` is set):

- Deluge
- qBittorrent

`FreeSpaceGB()` will only increase as torrents are hard-removed.

This only works with one disk referenced by `free_space_path` and will not account for torrents being on **different disks**.

## regexp2 Pattern Matching

TQM uses the regexp2 library for advanced pattern matching, providing .NET style regex capabilities. This offers several advantages over Go's standard regex package:

- More powerful pattern matching features
- Compatibility with .NET style regex patterns
- Reliable Unicode support

### Available Functions

```yaml
filters:
  default:
    tag:
      # Single pattern matching
      - RegexMatch("(?i)\\bpattern\\b")
      
      # Match any of multiple patterns (comma-separated)
      - RegexMatchAny("(?i)\\bpattern1\\b, (?i)\\bpattern2\\b")
      
      # Match all patterns (comma-separated)
      - RegexMatchAll("(?i)\\bpattern1\\b, (?i)\\bpattern2\\b")
```

### Pattern Features

- Case insensitive matching with `(?i)`
- Word boundaries with `\b`
- Lookahead assertions:
  - Positive `(?=...)`
  - Negative `(?!...)`
- Lookbehind assertions:
  - Positive `(?<=...)`
  - Negative `(?<!...)`
- Unicode support
- Timeout support for preventing catastrophic backtracking

### Tips

- Each pattern can have its own case sensitivity flag:

  ```yaml
  # First pattern is case-insensitive, second is case-sensitive
  - RegexMatchAny("(?i)pattern1, pattern2")
  
  # Both patterns are case-insensitive
  - RegexMatchAny("(?i)pattern1, (?i)pattern2")
  ```

- Patterns are comma-separated
- Use word boundaries to prevent partial matches
- Lookbehind assertions must be fixed-width<|MERGE_RESOLUTION|>--- conflicted
+++ resolved
@@ -197,8 +197,8 @@
 IsUnregistered() bool     // Evaluates to true if torrent is unregistered in the tracker
 IsTrackerDown() bool      // Evaluates to true if the tracker appears to be down/unreachable
 HasAllTags(tags ...string) bool // True if torrent has ALL tags specified
-<<<<<<< HEAD
 HasAnyTag(tags ...string) bool  // True if torrent has at least one tag specified
+HasMissingFiles() bool // True if any of the torrent's files are missing from disk
 Log(n float64) float64    // The natural logarithm function
 ```
 
@@ -224,11 +224,6 @@
       - IsTrackerDown()  # Skip any actions when tracker is down
     remove:
       - IsUnregistered() # Safe to use alone due to built-in protection
-=======
-HasAnyTag(tags ...string) bool // True if torrent has at least one tag specified
-HasMissingFiles() bool // True if any of the torrent's files are missing from disk
-Log(n float64) float64 // The natural logarithm function
->>>>>>> 326e158b
 ```
 
 ## BypassIgnoreIfUnregistered

package cmd

import (
	"context"
	"fmt"
	"strings"
	"time"

	"github.com/dustin/go-humanize"
	"github.com/sirupsen/logrus"

	"github.com/autobrr/tqm/pkg/client"
	"github.com/autobrr/tqm/pkg/config"
	"github.com/autobrr/tqm/pkg/hardlinkfilemap"
	"github.com/autobrr/tqm/pkg/notification"
	"github.com/autobrr/tqm/pkg/torrentfilemap"
)

func removeSlice(slice []string, remove []string) []string {
	for _, item := range remove {
		for i, v := range slice {
			if v == item {
				slice = append(slice[:i], slice[i+1:]...)
			}
		}
	}
	return slice
}

// retag torrent that meet required filters
func retagEligibleTorrents(ctx context.Context, log *logrus.Entry, c client.TagInterface, torrents map[string]config.Torrent, noti notification.Sender, client string, startTime time.Time) error {
	// vars
	var (
		ignoredTorrents       int
		retaggedTorrents      int
		errorRetaggedTorrents int

		fields []notification.Field
	)

	// iterate torrents
	for h, t := range torrents {
		// should we retag torrent and/or apply speed limit?
		retagInfo, err := c.ShouldRetag(ctx, &t)
		if err != nil {
			// error while determining whether to evaluate tag rules
			log.WithError(err).Errorf("Failed evaluating tag rules for: %+v", t)
			continue
		}

		// check if any action (tagging or speed limit) is needed
		shouldTakeAction := len(retagInfo.Add) > 0 || len(retagInfo.Remove) > 0 || retagInfo.UploadKb != nil

		if !shouldTakeAction {
			// torrent did not meet any tag rule conditions
			log.Tracef("No tag actions for %s: %s", h, t.Name)
			ignoredTorrents++
			continue
		}

		// Convert maps to slices for processing
		var addTags []string
		for tag := range retagInfo.Add {
			addTags = append(addTags, tag)
		}

		var removeTags []string
		for tag := range retagInfo.Remove {
			removeTags = append(removeTags, tag)
		}

		// initialize with torrent values
		finalTags := removeSlice(t.Tags, removeTags)
		finalTags = append(finalTags, addTags...)
		limitKb := t.UpLimit

		// retag
		log.Info("-----")
		actionLogs := []string{}
		if len(addTags) > 0 || len(removeTags) > 0 {
			actionLogs = append(actionLogs, fmt.Sprintf("Retagging to: [%s]", strings.Join(finalTags, ", ")))
		}
		if retagInfo.UploadKb != nil {
			limitKb = *retagInfo.UploadKb
			if limitKb == -1 {
				actionLogs = append(actionLogs, "Setting upload limit: Unlimited")
			} else {
				actionLogs = append(actionLogs, fmt.Sprintf("Setting upload limit: %d KiB/s", limitKb))
			}
		}

		log.Infof("Actions for: %q - %s", t.Name, strings.Join(actionLogs, " | "))
		log.Infof("Ratio: %.3f / Seed days: %.3f / Seeds: %d / Label: %s / Tags: %s / Tracker: %s / "+
			"Tracker Status: %q", t.Ratio, t.SeedingDays, t.Seeds, t.Label, strings.Join(t.Tags, ", "), t.TrackerName, t.TrackerStatus)

		actionTaken := false
		actionFailed := false

		if !flagDryRun {
			// apply tag changes
			if len(addTags) > 0 {
				if err := c.AddTags(ctx, t.Hash, addTags); err != nil {
					log.WithError(err).Errorf("Failed adding tags %v to torrent: %+v", addTags, t)
					actionFailed = true
				} else {
					log.Debugf("Added tags: %v", addTags)
					actionTaken = true
				}
			}
			if len(removeTags) > 0 && !actionFailed {
				if err := c.RemoveTags(ctx, t.Hash, removeTags); err != nil {
					log.WithError(err).Errorf("Failed removing tags %v from torrent: %+v", removeTags, t)
					actionFailed = true
				} else {
					log.Debugf("Removed tags: %v", removeTags)
					actionTaken = true
				}
			}

			// apply speed limit change
			if retagInfo.UploadKb != nil && !actionFailed {
				limitBytes := *retagInfo.UploadKb * 1024
				if *retagInfo.UploadKb == -1 {
					limitBytes = -1
				}
				if err := c.SetUploadLimit(ctx, t.Hash, limitBytes); err != nil {
					log.WithError(err).Errorf("Failed setting upload limit to %d KiB/s for torrent: %+v", *retagInfo.UploadKb, t)
					actionFailed = true
				} else {
					log.Debugf("Set upload limit to %d KiB/s", *retagInfo.UploadKb)
					actionTaken = true
				}
			}

			if actionFailed {
				errorRetaggedTorrents++
			} else if actionTaken {
				log.Info("Actions applied successfully.")
			}

		} else {
			log.Warn("Dry-run enabled, skipping actions...")
		}

		if actionTaken || flagDryRun && shouldTakeAction {
			fields = append(fields, noti.BuildField(notification.ActionRetag, notification.BuildOptions{
				Torrent:    t,
				NewTags:    finalTags,
				NewUpLimit: limitKb,
			}))
			retaggedTorrents++
		}
	}

	// show result
	log.Info("-----")
	log.Infof("Ignored torrents: %d", ignoredTorrents)
	log.Infof("Retagged torrents: %d, %d failures", retaggedTorrents, errorRetaggedTorrents)

	if !noti.CanSend() {
		log.Debug("Notifications disabled, skipping...")
		return nil
	}

	sendErr := noti.Send(
		"Torrent Retag",
		fmt.Sprintf("Retagged **%d** torrent(s)", retaggedTorrents),
		client,
		time.Since(startTime),
		fields,
		flagDryRun,
	)
	if sendErr != nil {
		log.WithError(sendErr).Error("Failed sending notification")
	}

	return nil
}

// relabel torrent that meet required filters
func relabelEligibleTorrents(ctx context.Context, log *logrus.Entry, c client.Interface, torrents map[string]config.Torrent, tfm *torrentfilemap.TorrentFileMap, noti notification.Sender, client string, startTime time.Time) error {
	// vars
	var (
		ignoredTorrents      int
		nonUniqueTorrents    int
		relabeledTorrents    int
		errorRelabelTorrents int

		fields []notification.Field
	)

	// iterate torrents
	for h, t := range torrents {
		// should we relabel torrent?
		label, relabel, err := c.ShouldRelabel(ctx, &t)
		if err != nil {
			// error while determining whether to relabel torrent
			log.WithError(err).Errorf("Failed determining whether to relabel: %+v", t)
			continue
		} else if !relabel {
			// torrent did not meet the relabel filters
			log.Tracef("Not relabeling %s: %s", h, t.Name)
			ignoredTorrents++
			continue
		} else if label == t.Label {
			// torrent already has the correct label
			log.Tracef("Torrent already has correct label: %s", t.Name)
			ignoredTorrents++
			continue
		}

		hardlink := false
		if !tfm.IsUnique(t) {
			if !flagExperimentalRelabelForCrossSeeds {
				// torrent file is not unique, files are contained within another torrent
				// so we cannot safely change the label in-case of auto move
				nonUniqueTorrents++
				log.Warnf("Skipping non unique torrent | Name: %s / Label: %s / Tags: %s / Tracker: %s", t.Name, t.Label, strings.Join(t.Tags, ", "), t.TrackerName)
				continue
			}

			hardlink = true
		}

		// relabel
		log.Info("-----")
		if hardlink {
			log.Infof("Relabeling: %q - %s | with hardlinks to: %q", t.Name, label, c.LabelPathMap()[label])
		} else {
			log.Infof("Relabeling: %q - %s", t.Name, label)
		}
		log.Infof("Ratio: %.3f / Seed days: %.3f / Seeds: %d / Label: %s / Tags: %s / Tracker: %s / "+
			"Tracker Status: %q", t.Ratio, t.SeedingDays, t.Seeds, t.Label, strings.Join(t.Tags, ", "), t.TrackerName, t.TrackerStatus)

		if !flagDryRun {
			if err := c.SetTorrentLabel(ctx, t.Hash, label, hardlink); err != nil {
				log.WithError(err).Fatalf("Failed relabeling torrent: %+v", t)
				errorRelabelTorrents++
				continue
			}

			log.Info("Relabeled")
			time.Sleep(5 * time.Second)
		} else {
			log.Warn("Dry-run enabled, skipping relabel...")
		}

		fields = append(fields, noti.BuildField(notification.ActionRelabel, notification.BuildOptions{
			Torrent:  t,
			NewLabel: label,
		}))
		relabeledTorrents++
	}

	// show result
	log.Info("-----")
	log.Infof("Ignored torrents: %d", ignoredTorrents)
	if nonUniqueTorrents > 0 {
		log.Infof("Non-unique torrents: %d", nonUniqueTorrents)
	}
	log.Infof("Relabeled torrents: %d, %d failures", relabeledTorrents, errorRelabelTorrents)

	if !noti.CanSend() {
		log.Debug("Notifications disabled, skipping...")
		return nil
	}

	sendErr := noti.Send(
		"Torrent Relabel",
		fmt.Sprintf("Relabeled **%d** torrent(s)", relabeledTorrents),
		client,
		time.Since(startTime),
		fields,
		flagDryRun,
	)
	if sendErr != nil {
		log.WithError(sendErr).Error("Failed sending notification")
	}

	return nil
}

// remove torrents that meet remove filters
func removeEligibleTorrents(ctx context.Context, log *logrus.Entry, c client.Interface, torrents map[string]config.Torrent, tfm *torrentfilemap.TorrentFileMap, hfm hardlinkfilemap.HardlinkFileMapI, filter *config.FilterConfiguration, noti notification.Sender, client string, startTime time.Time) error {
	// vars
	var (
		ignoredTorrents     int
		hardRemoveTorrents  int
		errorRemoveTorrents int
		removedTorrentBytes int64
	)

	deleteData := true
	if filter != nil && filter.DeleteData != nil {
		deleteData = *filter.DeleteData
	}

	var fields []notification.Field

	// helper function to remove torrent
	removeTorrent := func(ctx context.Context, h string, t *config.Torrent, reason string, isHardlinked bool, isUnique bool, isNotUniqueUnregistered bool) {
		// Log removal details
		log.Info("-----")

<<<<<<< HEAD
		var logMsg string
		if isNotUniqueUnregistered && isHardlinked {
			logMsg = "removing unregistered non-unique torrent (hardlinked): %q - %s"
		} else if isNotUniqueUnregistered && !isHardlinked {
			logMsg = "removing unregistered non-unique torrent (file overlap): %q - %s"
		} else {
			if !t.FreeSpaceSet {
				logMsg = "removing: %q - %s"
=======
				removed, err := c.RemoveTorrent(ctx, t, localDeleteData)
				if err != nil {
					log.WithError(err).Errorf("Failed removing torrent: %+v", t)
					// dont remove from torrents file map, but prevent further operations on this torrent
					delete(torrents, h)
					errorRemoveTorrents++
					return true
				} else if !removed {
					log.Error("Failed removing torrent...")
					// dont remove from torrents file map, but prevent further operations on this torrent
					delete(torrents, h)
					errorRemoveTorrents++
					return true
				} else {
					if localDeleteData {
						log.Info("Removed with data")
					} else {
						log.Info("Removed (kept data on disk)")
					}

					// increase free space if we removed data
					if localDeleteData && t.FreeSpaceSet {
						log.Tracef("Increasing free space by: %s", humanize.IBytes(uint64(t.DownloadedBytes)))
						c.AddFreeSpace(t.DownloadedBytes)
						log.Tracef("New free space: %.2f GB", c.GetFreeSpace())
					}

					time.Sleep(1 * time.Second)
				}
>>>>>>> 9d883d48
			} else {
				logMsg = "removing: %q - %s - %.2f GB"
			}
		}

		if !t.FreeSpaceSet {
			log.Infof(logMsg, t.Name, humanize.IBytes(uint64(t.DownloadedBytes)))
		} else {
			log.Infof(logMsg, t.Name, humanize.IBytes(uint64(t.DownloadedBytes)), t.FreeSpaceGB())
		}

		log.Debugf("Removal reason: %s", reason)
		log.Debugf("isUnique: %t / isHardlinked: %t", isUnique, isHardlinked)
		log.Infof("Ratio: %.3f / Seed days: %.3f / Seeds: %d / Label: %s / Tags: %s / Tracker: %s / "+
			"Tracker Status: %q", t.Ratio, t.SeedingDays, t.Seeds, t.Label, strings.Join(t.Tags, ", "), t.TrackerName, t.TrackerStatus)

		// update the hardlink map before removing the torrent
		hfm.RemoveByTorrent(*t)

		if !flagDryRun {
<<<<<<< HEAD
			// Determine whether to delete data
			localDeleteData := deleteData

			// For non-unique torrents with file overlap (not hardlinked), always keep the data
			if !isUnique && !isHardlinked {
				localDeleteData = false
			}

			// Do remove
			removed, err := c.RemoveTorrent(ctx, t.Hash, localDeleteData)
=======
			// do remove
			removed, err := c.RemoveTorrent(ctx, t, deleteData)
>>>>>>> 9d883d48
			if err != nil {
				log.WithError(err).Errorf("Failed removing torrent: %+v", t)
				// don't remove from torrents file map, but prevent further operations on this torrent
				delete(torrents, h)
				errorRemoveTorrents++
				return
			} else if !removed {
				log.Error("Failed removing torrent...")
				// don't remove from torrents file map, but prevent further operations on this torrent
				delete(torrents, h)
				errorRemoveTorrents++
				return
			} else {
				if localDeleteData {
					log.Info("Removed with data")
				} else {
					log.Info("Removed (kept data on disk)")
				}

				// increase free space if we removed data
				if localDeleteData && t.FreeSpaceSet {
					log.Tracef("Increasing free space by: %s", humanize.IBytes(uint64(t.DownloadedBytes)))
					c.AddFreeSpace(t.DownloadedBytes)
					log.Tracef("New free space: %.2f GB", c.GetFreeSpace())
				}

				time.Sleep(1 * time.Second)
			}
		} else {
			log.Warn("Dry-run enabled, skipping remove...")
		}

		fields = append(fields, noti.BuildField(notification.ActionClean, notification.BuildOptions{
			Torrent:       *t,
			RemovalReason: reason,
		}))

		// increase hard removed counters
		removedTorrentBytes += t.DownloadedBytes
		hardRemoveTorrents++

		// remove the torrent from the torrent maps
		tfm.Remove(*t)
		delete(torrents, h)
	}

	// iterate torrents
	hardlinkedCandidates := make(map[string]config.Torrent)
	fileOverlapCandidates := make(map[string]config.Torrent)
	candidateReasons := make(map[string]string)
	for h, t := range torrents {
		// should we ignore this torrent?
		ignore, err := c.ShouldIgnore(ctx, &t)
		if err != nil {
			// error while determining whether to ignore torrent
			log.WithError(err).Errorf("Failed determining whether to ignore: %+v", t)
			delete(torrents, h)
			continue
		} else if ignore && !(config.Config.BypassIgnoreIfUnregistered && t.IsUnregistered(ctx)) {
			// torrent met ignore filter
			log.Tracef("Ignoring torrent %s: %s", h, t.Name)
			delete(torrents, h)
			ignoredTorrents++
			continue
		}

		// should we remove this torrent?
		remove, reason, err := c.ShouldRemoveWithReason(ctx, &t)
		if err != nil {
			log.WithError(err).Errorf("Failed determining whether to remove: %+v", t)
			// dont do any further operations on this torrent, but keep in the torrent file map
			delete(torrents, h)
			continue
		} else if !remove {
			// torrent did not meet the remove filters
			log.Tracef("Not removing %s: %s", h, t.Name)
			continue
		}

		// torrent meets the remove filters

		// Check if the torrent is not unique (either through file mapping or hardlinks)
		isUnique := true
		isHardlinked := false

		if !tfm.IsUnique(t) {
			// the files are not unique and eligible for a hard deletion (remove data)
			isUnique = false
			isHardlinked = false
		}

		if !hfm.IsTorrentUnique(t) {
			// the files are hardlinked to other torrents
			isUnique = false
			isHardlinked = true
		}

		if !isUnique {
			// Check if torrent is unregistered (can bypass uniqueness checks)
			if t.IsUnregistered(ctx) {
				// For unregistered torrents, override safety checks and remove immediately
				removeTorrent(ctx, h, &t, reason, isHardlinked, isUnique, true)
				continue
			}

			// For regular non-unique torrents, add to appropriate candidates list
			if isHardlinked {
				log.Info("-----")
				log.Warnf("Skipping non-unique torrent (hardlinked) | Name: %s / Label: %s / Tags: %s / Tracker: %s",
					t.Name, t.Label, strings.Join(t.Tags, ", "), t.TrackerName)
				hardlinkedCandidates[h] = t
				candidateReasons[h] = reason
			} else {
				log.Info("-----")
				log.Warnf("Skipping non-unique torrent (file overlap) | Name: %s / Label: %s / Tags: %s / Tracker: %s",
					t.Name, t.Label, strings.Join(t.Tags, ", "), t.TrackerName)
				fileOverlapCandidates[h] = t
				candidateReasons[h] = reason
			}
			continue
		}

		// Remove unique torrents
		removeTorrent(ctx, h, &t, reason, false, isUnique, false)
	}

	log.Info("========================================")
	log.Infof("Finished initial check, %d hardlinked candidates and %d file overlap candidates for removal", len(hardlinkedCandidates), len(fileOverlapCandidates))
	log.Info("========================================")

	// imagine we removed all candidates,
	// now lets check if the candidates still have more versions
	// or can be safely removed
	for _, t := range fileOverlapCandidates {
		tfm.Remove(t)
		hfm.RemoveByTorrent(t)
	}

	for _, t := range hardlinkedCandidates {
		tfm.Remove(t)
		hfm.RemoveByTorrent(t)
	}

	// Process file overlap candidates - these can be removed without data deletion
	removedCandidates := 0
	for h, t := range fileOverlapCandidates {
		noInstances := tfm.NoInstances(t) && hfm.NoInstances(t)

		if !noInstances {
			log.Tracef("%s still not unique", t.Name)
			continue
		}

		reason := candidateReasons[h]
		removeTorrent(ctx, h, &t, reason, false, false, false)
		removedCandidates++
	}

	// Process hardlinked candidates - these can be removed with data deletion
	for h, t := range hardlinkedCandidates {
		noInstances := tfm.NoInstances(t) && hfm.NoInstances(t)

		if !noInstances {
			log.Tracef("%s still not unique", t.Name)
			continue
		}

		reason := candidateReasons[h]
		removeTorrent(ctx, h, &t, reason, true, false, false)
		removedCandidates++
	}

	reclaimedSpace := humanize.IBytes(uint64(removedTorrentBytes))

	// show result
	log.Info("-----")
	log.Infof("Ignored torrents: %d", ignoredTorrents)
	log.WithField("reclaimed_space", reclaimedSpace).
		Infof("Removed torrents: %d initially removed, %d hardlinked candidates, %d file overlap candidates were candidates for removal, only %d of them removed and %d failures",
			hardRemoveTorrents-removedCandidates, len(hardlinkedCandidates), len(fileOverlapCandidates), removedCandidates, errorRemoveTorrents)

	if !noti.CanSend() {
		log.Debug("Notifications disabled, skipping...")
		return nil
	}

	sendErr := noti.Send(
		"Torrent Cleanup",
		fmt.Sprintf("Removed **%d** torrent(s) | Total reclaimed **%s**", hardRemoveTorrents, reclaimedSpace),
		client,
		time.Since(startTime),
		fields,
		flagDryRun,
	)
	if sendErr != nil {
		log.WithError(sendErr).Error("Failed sending notification")
	}
	return nil
}<|MERGE_RESOLUTION|>--- conflicted
+++ resolved
@@ -302,7 +302,6 @@
 		// Log removal details
 		log.Info("-----")
 
-<<<<<<< HEAD
 		var logMsg string
 		if isNotUniqueUnregistered && isHardlinked {
 			logMsg = "removing unregistered non-unique torrent (hardlinked): %q - %s"
@@ -311,37 +310,6 @@
 		} else {
 			if !t.FreeSpaceSet {
 				logMsg = "removing: %q - %s"
-=======
-				removed, err := c.RemoveTorrent(ctx, t, localDeleteData)
-				if err != nil {
-					log.WithError(err).Errorf("Failed removing torrent: %+v", t)
-					// dont remove from torrents file map, but prevent further operations on this torrent
-					delete(torrents, h)
-					errorRemoveTorrents++
-					return true
-				} else if !removed {
-					log.Error("Failed removing torrent...")
-					// dont remove from torrents file map, but prevent further operations on this torrent
-					delete(torrents, h)
-					errorRemoveTorrents++
-					return true
-				} else {
-					if localDeleteData {
-						log.Info("Removed with data")
-					} else {
-						log.Info("Removed (kept data on disk)")
-					}
-
-					// increase free space if we removed data
-					if localDeleteData && t.FreeSpaceSet {
-						log.Tracef("Increasing free space by: %s", humanize.IBytes(uint64(t.DownloadedBytes)))
-						c.AddFreeSpace(t.DownloadedBytes)
-						log.Tracef("New free space: %.2f GB", c.GetFreeSpace())
-					}
-
-					time.Sleep(1 * time.Second)
-				}
->>>>>>> 9d883d48
 			} else {
 				logMsg = "removing: %q - %s - %.2f GB"
 			}
@@ -362,7 +330,6 @@
 		hfm.RemoveByTorrent(*t)
 
 		if !flagDryRun {
-<<<<<<< HEAD
 			// Determine whether to delete data
 			localDeleteData := deleteData
 
@@ -372,11 +339,7 @@
 			}
 
 			// Do remove
-			removed, err := c.RemoveTorrent(ctx, t.Hash, localDeleteData)
-=======
-			// do remove
-			removed, err := c.RemoveTorrent(ctx, t, deleteData)
->>>>>>> 9d883d48
+			removed, err := c.RemoveTorrent(ctx, t, localDeleteData)
 			if err != nil {
 				log.WithError(err).Errorf("Failed removing torrent: %+v", t)
 				// don't remove from torrents file map, but prevent further operations on this torrent

package client

import (
	"fmt"
	"path"
	"time"

	"github.com/dustin/go-humanize"
	delugeclient "github.com/gdm85/go-libdeluge"
	"github.com/sirupsen/logrus"

	"github.com/autobrr/tqm/config"
	"github.com/autobrr/tqm/expression"
	"github.com/autobrr/tqm/logger"
)

/* Struct */

type Deluge struct {
	Host     *string `validate:"required"`
	Port     *uint   `validate:"required"`
	Login    *string `validate:"required"`
	Password *string `validate:"required"`
	V2       bool

	// internal
	log        *logrus.Entry
	clientType string
	client     *delugeclient.LabelPlugin
	client1    *delugeclient.Client
	client2    *delugeclient.ClientV2

	// set by cmd handler
	freeSpaceGB  float64
	freeSpaceSet bool

	// internal compiled filters
	exp *expression.Expressions
}

/* Initializer */

func NewDeluge(name string, exp *expression.Expressions) (Interface, error) {
	tc := Deluge{
		log:        logger.GetLogger(name),
		clientType: "Deluge",
		exp:        exp,
	}

	// load config
	if err := config.K.Unmarshal(fmt.Sprintf("clients%s%s", config.Delimiter, name), &tc); err != nil {
		return nil, fmt.Errorf("unmarshal config: %w", err)
	}

	// validate config
	if errs := config.ValidateStruct(tc); errs != nil {
		return nil, fmt.Errorf("validate config: %v", errs)
	}

	// init client
	settings := delugeclient.Settings{
		Hostname: *tc.Host,
		Port:     *tc.Port,
		Login:    *tc.Login,
		Password: *tc.Password,
	}

	if tc.V2 {
		tc.client2 = delugeclient.NewV2(settings)
	} else {
		tc.client1 = delugeclient.NewV1(settings)
	}

	return &tc, nil
}

/* Interface  */

func (c *Deluge) Type() string {
	return c.clientType
}

func (c *Deluge) Connect() error {
	var err error

	// connect to deluge daemon
	c.log.Tracef("Connecting to %s:%d", *c.Host, *c.Port)

	if c.V2 {
		err = c.client2.Connect()
	} else {
		err = c.client1.Connect()

	}

	if err != nil {
		return fmt.Errorf("login: %w", err)
	}

	// retrieve & set common label client
	var lc *delugeclient.LabelPlugin

	if c.V2 {
		lc, err = c.client2.LabelPlugin()
	} else {
		lc, err = c.client1.LabelPlugin()
	}

	if err != nil {
		return fmt.Errorf("get label plugin: %w", err)
	}

	// retrieve daemon version
	daemonVersion, err := lc.DaemonVersion()
	if err != nil {
		return fmt.Errorf("get daemon version: %w", err)
	}
	c.log.Debugf("Daemon Version: %v", daemonVersion)

	c.client = lc
	return nil
}

func (c *Deluge) LoadLabelPathMap() error {
	// @TODO: implement
	return nil
}

func (c *Deluge) LabelPathMap() map[string]string {
	return nil
}

func (c *Deluge) GetTorrents() (map[string]config.Torrent, error) {
	// retrieve torrents from client
	c.log.Tracef("Retrieving torrents...")
	t, err := c.client.TorrentsStatus(delugeclient.StateUnspecified, nil)
	if err != nil {
		return nil, fmt.Errorf("get torrents: %w", err)
	}
	c.log.Tracef("Retrieved %d torrents", len(t))

	// retrieve torrent labels
	labels, err := c.client.GetTorrentsLabels(delugeclient.StateUnspecified, nil)
	if err != nil {
		return nil, fmt.Errorf("get torrent labels: %w", err)
	}
	c.log.Tracef("Retrieved labels for %d torrents", len(labels))

	// build torrent list
	torrents := make(map[string]config.Torrent)
	for h, t := range t {
		h := h
		t := t

		// build files slice
		var files []string
		for _, f := range t.Files {
			files = append(files, path.Join(t.DownloadLocation, f.Path))
		}

		// get torrent label
		label := ""
		if l, ok := labels[h]; ok {
			label = l
		}

		// create torrent object
		torrent := config.Torrent{
			// torrent
			Hash:            h,
			Name:            t.Name,
			Path:            t.DownloadLocation,
			TotalBytes:      t.TotalSize,
			DownloadedBytes: t.TotalDone,
			State:           t.State,
			Files:           files,
			Downloaded:      t.TotalDone == t.TotalSize,
			Seeding:         t.IsSeed,
			Ratio:           t.Ratio,
			AddedSeconds:    t.ActiveTime,
			AddedHours:      float32(t.ActiveTime) / 60 / 60,
			AddedDays:       float32(t.ActiveTime) / 60 / 60 / 24,
			SeedingSeconds:  t.SeedingTime,
			SeedingHours:    float32(t.SeedingTime) / 60 / 60,
			SeedingDays:     float32(t.SeedingTime) / 60 / 60 / 24,
			Label:           label,
			IsPrivate:       t.Private,
			IsPublic:        !t.Private,
			Seeds:           t.TotalSeeds,
			Peers:           t.TotalPeers,
			// free space
			FreeSpaceGB:  c.GetFreeSpace,
			FreeSpaceSet: c.freeSpaceSet,
			// tracker
			TrackerName:   t.TrackerHost,
			TrackerStatus: t.TrackerStatus,
		}

		torrents[h] = torrent
	}

	return torrents, nil
}

func (c *Deluge) RemoveTorrent(hash string, deleteData bool) (bool, error) {
	// pause torrent
	if err := c.client.PauseTorrents(hash); err != nil {
		return false, fmt.Errorf("pause torrent: %v: %w", hash, err)
	}

	time.Sleep(1 * time.Second)

	// resume torrent
	if err := c.client.ResumeTorrents(hash); err != nil {
		return false, fmt.Errorf("resume torrent: %v: %w", hash, err)
	}

	// sleep before re-announcing torrent
	time.Sleep(2 * time.Second)

	// re-announce torrent
	if err := c.client.ForceReannounce([]string{hash}); err != nil {
		return false, fmt.Errorf("re-announce torrent: %v: %w", hash, err)
	}

	// sleep before removing torrent
	time.Sleep(2 * time.Second)

	// remove
	if ok, err := c.client.RemoveTorrent(hash, deleteData); err != nil {
		return false, fmt.Errorf("remove torrent: %v: %w", hash, err)
	} else if !ok {
		return false, fmt.Errorf("remove torrent: %v", hash)
	}

	return true, nil
}

func (c *Deluge) SetTorrentLabel(hash string, label string, hardlink bool) error {
	// hardlink behaviour currently not tested for deluge
	if hardlink {
		return fmt.Errorf("hardlink relabeling not supported for deluge (yet)")
	}

	// set label
	if err := c.client.SetTorrentLabel(hash, label); err != nil {
		return fmt.Errorf("set torrent label: %v: %w", label, err)
	}

	return nil
}

func (c *Deluge) GetCurrentFreeSpace(path string) (int64, error) {
	if path == "" {
		return 0, fmt.Errorf("free_space_path is not set for deluge")
	}

	// get free disk space
	space, err := c.client.GetFreeSpace(path)
	if err != nil {
		return 0, fmt.Errorf("get free disk space: %v: %w", path, err)
	}

	// set internal free size
	c.freeSpaceGB = float64(space) / humanize.GiByte
	c.freeSpaceSet = true

	return space, nil
}

func (c *Deluge) AddFreeSpace(bytes int64) {
	c.freeSpaceGB += float64(bytes) / humanize.GiByte
}

func (c *Deluge) GetFreeSpace() float64 {
	return c.freeSpaceGB
}

/* Filters */

func (c *Deluge) ShouldIgnore(t *config.Torrent) (bool, error) {
	match, err := expression.CheckTorrentSingleMatch(t, c.exp.Ignores)
	if err != nil {
		return true, fmt.Errorf("check ignore expression: %v: %w", t.Hash, err)
	}

	return match, nil
}

func (c *Deluge) ShouldRemove(t *config.Torrent) (bool, error) {
	match, err := expression.CheckTorrentSingleMatch(t, c.exp.Removes)
	if err != nil {
		return false, fmt.Errorf("check remove expression: %v: %w", t.Hash, err)
	}

	return match, nil
}

func (c *Deluge) ShouldRelabel(t *config.Torrent) (string, bool, error) {
	for _, label := range c.exp.Labels {
		// check update
		match, err := expression.CheckTorrentAllMatch(t, label.Updates)
		if err != nil {
			return "", false, fmt.Errorf("check update expression: %v: %w", t.Hash, err)
		} else if !match {
			continue
		}

		// we should re-label
		return label.Name, true, nil
	}

	return "", false, nil
}

<<<<<<< HEAD
func (c *Deluge) CheckTorrentPause(t *config.Torrent) (bool, error) {
	match, err := expression.CheckTorrentSingleMatch(t, c.exp.Pauses)
	if err != nil {
		return false, fmt.Errorf("check pause expression: %v: %w", t.Hash, err)
	}

	return match, nil
}

func (c *Deluge) PauseTorrents(hashes []string) error {
	var err error
	if c.V2 {
		err = c.client2.PauseTorrents(hashes...)
	} else {
		err = c.client1.PauseTorrents(hashes...)
	}

	if err != nil {
		return fmt.Errorf("pause torrents: %v: %w", hashes, err)
	}

=======
func (c *Deluge) SetUploadLimit(hash string, limit int64) error {
	var uploadSpeed int
	if limit == -1 {
		uploadSpeed = -1
	} else {
		uploadSpeed = int(limit / 1024)
	}

	opts := &delugeclient.Options{
		MaxUploadSpeed: &uploadSpeed,
	}

	var err error
	if c.V2 {
		err = c.client2.SetTorrentOptions(hash, opts)
	} else {
		err = c.client1.SetTorrentOptions(hash, opts)
	}

	if err != nil {
		return fmt.Errorf("set torrent options for %s: %w", hash, err)
	}

	c.log.Debugf("Set upload limit for torrent %s to %d KiB/s", hash, uploadSpeed)
>>>>>>> 7c44e0a9
	return nil
}<|MERGE_RESOLUTION|>--- conflicted
+++ resolved
@@ -313,7 +313,33 @@
 	return "", false, nil
 }
 
-<<<<<<< HEAD
+func (c *Deluge) SetUploadLimit(hash string, limit int64) error {
+	var uploadSpeed int
+	if limit == -1 {
+		uploadSpeed = -1
+	} else {
+		uploadSpeed = int(limit / 1024)
+	}
+
+	opts := &delugeclient.Options{
+		MaxUploadSpeed: &uploadSpeed,
+	}
+
+	var err error
+	if c.V2 {
+		err = c.client2.SetTorrentOptions(hash, opts)
+	} else {
+		err = c.client1.SetTorrentOptions(hash, opts)
+	}
+
+	if err != nil {
+		return fmt.Errorf("set torrent options for %s: %w", hash, err)
+	}
+
+	c.log.Debugf("Set upload limit for torrent %s to %d KiB/s", hash, uploadSpeed)
+	return nil
+}
+
 func (c *Deluge) CheckTorrentPause(t *config.Torrent) (bool, error) {
 	match, err := expression.CheckTorrentSingleMatch(t, c.exp.Pauses)
 	if err != nil {
@@ -335,31 +361,5 @@
 		return fmt.Errorf("pause torrents: %v: %w", hashes, err)
 	}
 
-=======
-func (c *Deluge) SetUploadLimit(hash string, limit int64) error {
-	var uploadSpeed int
-	if limit == -1 {
-		uploadSpeed = -1
-	} else {
-		uploadSpeed = int(limit / 1024)
-	}
-
-	opts := &delugeclient.Options{
-		MaxUploadSpeed: &uploadSpeed,
-	}
-
-	var err error
-	if c.V2 {
-		err = c.client2.SetTorrentOptions(hash, opts)
-	} else {
-		err = c.client1.SetTorrentOptions(hash, opts)
-	}
-
-	if err != nil {
-		return fmt.Errorf("set torrent options for %s: %w", hash, err)
-	}
-
-	c.log.Debugf("Set upload limit for torrent %s to %d KiB/s", hash, uploadSpeed)
->>>>>>> 7c44e0a9
 	return nil
 }
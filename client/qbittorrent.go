--- conflicted
+++ resolved
@@ -421,7 +421,6 @@
 	return "", false, nil
 }
 
-<<<<<<< HEAD
 func (c *QBittorrent) CheckTorrentPause(t *config.Torrent) (bool, error) {
 	match, err := expression.CheckTorrentSingleMatch(t, c.exp.Pauses)
 	if err != nil {
@@ -438,10 +437,7 @@
 	return nil
 }
 
-func (c *QBittorrent) ShouldRetag(t *config.Torrent) (RetagInfo, bool, error) {
-=======
 func (c *QBittorrent) ShouldRetag(t *config.Torrent) (RetagInfo, error) {
->>>>>>> 7c44e0a9
 	var retagInfo = RetagInfo{}
 	var uploadLimitSet = false
 
